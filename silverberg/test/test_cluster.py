--- conflicted
+++ resolved
@@ -58,7 +58,6 @@
             self.clients[client].execute.assert_called_with(arg)
             self.assertEqual(self.clients[client].execute.return_value, result)
 
-<<<<<<< HEAD
     def test_one_node_down(self):
         """
         If a cass node is down, it tries the next node in cluster
@@ -142,11 +141,10 @@
         self.assertEqual(self.successResultOf(result), 'exec_ret3')
         self.assertEqual(self.clients[2].execute.call_args_list, [mock.call(2, 3)] * 2)
         self.clients[1].execute.assert_called_once_with(2, 3)
-=======
+
     def test_disconnect(self):
         cluster = RoundRobinCassandraCluster(['one', 'two', 'three'], 'keyspace')
         cluster.disconnect()
 
         for client in self.clients:
-            client.disconnect.assert_called_with()
->>>>>>> 28338c1c
+            client.disconnect.assert_called_with()